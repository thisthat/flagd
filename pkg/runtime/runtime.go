package runtime

import (
	"context"
	msync "sync"

	"github.com/open-feature/flagd/pkg/eval"
	"github.com/open-feature/flagd/pkg/service"
	"github.com/open-feature/flagd/pkg/sync"
	log "github.com/sirupsen/logrus"
)

var (
	mu msync.Mutex
	ev eval.IEvaluator
)

func updateState(syncr sync.ISync) error {
	msg, err := syncr.Fetch()
	if err != nil {
		return err
	}
	mu.Lock()
	_ = ev.SetState(msg)
	mu.Unlock()
	return nil
}

<<<<<<< HEAD
func Start(ctx context.Context, syncr sync.ISync, server service.IService, evaluator eval.IEvaluator) {
	ev = evaluator
=======
func startSyncer(ctx context.Context, notifier chan sync.INotify, syncr sync.ISync) {
>>>>>>> 1ff1b403
	if err := updateState(syncr); err != nil {
		log.Error(err)
	}

	go syncr.Notify(notifier)

	go func() {
		for {
			select {
			case <-ctx.Done():
				return
			case w := <-notifier:
				switch w.GetEvent().EventType {
				case sync.EEventTypeCreate:
					log.Info("New configuration created")
					if err := updateState(syncr); err != nil {
						log.Error(err)
					}
				case sync.EEventTypeModify:
					log.Info("Configuration modified")
					if err := updateState(syncr); err != nil {
						log.Error(err)
					}
				case sync.EEventTypeDelete:
					log.Info("Configuration deleted")
				}
			}
		}
	}()
}

func Start(ctx context.Context, syncr []sync.ISync, server service.IService, evaluator eval.IEvaluator) {
	ev = evaluator

	syncNotifier := make(chan sync.INotify)

	for _, s := range syncr {
		startSyncer(ctx, syncNotifier, s)
	}

	go func() { _ = server.Serve(ctx, ev) }()
}<|MERGE_RESOLUTION|>--- conflicted
+++ resolved
@@ -26,12 +26,7 @@
 	return nil
 }
 
-<<<<<<< HEAD
-func Start(ctx context.Context, syncr sync.ISync, server service.IService, evaluator eval.IEvaluator) {
-	ev = evaluator
-=======
 func startSyncer(ctx context.Context, notifier chan sync.INotify, syncr sync.ISync) {
->>>>>>> 1ff1b403
 	if err := updateState(syncr); err != nil {
 		log.Error(err)
 	}
